--- conflicted
+++ resolved
@@ -132,12 +132,8 @@
   }
 
   /// Expands each element and index to a number of elements in a new iterable.
-<<<<<<< HEAD
-  Iterable<R> expendIndexed<R>(
+  Iterable<R> expandIndexed<R>(
       Iterable<R> Function(int index, E element) expend) sync* {
-=======
-  Iterable<R> expandIndexed<R>(Iterable<R> expend(int index, E element)) sync* {
->>>>>>> ef529946
     var index = 0;
     for (var element in this) {
       yield* expend(index++, element);
@@ -214,14 +210,9 @@
   /// Whether [other] has the same elements as this list.
   ///
   /// Returns true iff [other] has the same [length]
-<<<<<<< HEAD
-  /// as this list, and the elemets of this list and [other]
+  /// as this list, and the elements of this list and [other]
   /// at the same indices are equal according to [equality],
   /// which defaults to using `==`.
-=======
-  /// as this list, and the elements of this list and [other]
-  /// at the same indices are equal (according to `==`).
->>>>>>> ef529946
   bool equals(List<E> other, [Equality<E> equality = const DefaultEquality()]) {
     if (length != other.length) return false;
     for (var i = 0; i < length; i++) {
